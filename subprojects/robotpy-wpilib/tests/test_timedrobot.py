--- conflicted
+++ resolved
@@ -103,11 +103,7 @@
             self._robotStarted = True
             self._cond.notify_all()
 
-<<<<<<< HEAD
         with self._reraise(catch=False):
-=======
-        with self._reraise(catch=False): # todo put me back: self._reraise(catch=True):
->>>>>>> f37b1988
             assert robot is not None  # shouldn't happen...
 
             robot._TestRobot__robotInitStarted = self._onRobotInitStarted
@@ -116,7 +112,6 @@
                 print("about to:robot.startCompetition()",flush=True)
                 robot.startCompetition()
                 print("after robot.startCompetition()",flush=True)
-<<<<<<< HEAD
                 self._startCompetitionReturned = True
 
             except Exception as e:
@@ -135,10 +130,6 @@
                     # Rethrow the exception to propagate it up the call stack
                 raise
 
-=======
-                print(f"reached self._expectFinished {self._expectFinished} == self._robotFinished {self._robotFinished}", flush=True)
-                assert self._expectFinished == self._robotFinished
->>>>>>> f37b1988
             finally:
                 del robot
 
