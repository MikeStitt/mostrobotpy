--- conflicted
+++ resolved
@@ -108,14 +108,7 @@
         self._data.sort()
 
     def peek(self) -> Any:
-<<<<<<< HEAD
         return self._data[0]
-=======
-        if self._data:
-            return self._data[0]
-        else:
-            return None
->>>>>>> f37b1988
 
     def reorderListAfterAChangeInTheFirstElement(self):
         self._data.sort()
@@ -142,14 +135,7 @@
         self._data.append(item)
 
     def peek(self) -> Any:
-<<<<<<< HEAD
         return min(self._data)
-=======
-        if self._data:
-            return min(self._data)
-        else:
-            return None
->>>>>>> f37b1988
 
     def reorderListAfterAChangeInTheFirstElement(self):
         pass
@@ -176,11 +162,7 @@
         heappush(self._data, item)
 
     def peek(self) -> Any:
-<<<<<<< HEAD
         return self._data[0]
-=======
-       return self._data[0]
->>>>>>> f37b1988
 
     def reorderListAfterAChangeInTheFirstElement(self):
         _siftup(self._data, 0)
@@ -277,26 +259,6 @@
             # (really not forever, there is a check for a stop)
             while self._bodyOfMainLoop():
                 pass
-            print("Reached after while self._bodyOfMainLoop(): ", flush=True)
-<<<<<<< HEAD
-=======
- 
-        except Exception as e:
-            # Print the exception type and message
-            print(f"Exception caught: {type(e).__name__}: {e}")
-
-            # Print the stack trace
-            print("Stack trace:")
-            traceback.print_exc()
-
-            # Alternatively, get the formatted traceback as a string:
-            # formatted_traceback = traceback.format_exc()
-            # print(formatted_traceback)
-
-            # Rethrow the exception to propagate it up the call stack
-            raise
->>>>>>> f37b1988
-
         finally:
             print("Reached after finally: self._stopNotifier(): ", flush=True)
             # pytests hang on PC when we don't force a call to self._stopNotifier()
@@ -308,19 +270,11 @@
         #  there's always at least one (the constructor adds one).
         callback = self._callbacks.peek()
 
-<<<<<<< HEAD
-        status = updateNotifierAlarm(self._notifier, callback.expirationUs)
-        if status != 0:
-            raise RuntimeError(f"updateNotifierAlarm() returned {status}")
-
-        self._loopStartTimeUs, status = waitForNotifierAlarm(self._notifier)
-=======
         status = _updateNotifierAlarm(self._notifier, callback.expirationUs)
         if status != 0:
             raise RuntimeError(f"updateNotifierAlarm() returned {status}")
 
         self._loopStartTimeUs, status = _waitForNotifierAlarm(self._notifier)
->>>>>>> f37b1988
 
         # The C++ code that this was based upon used the following line to establish
         # the loopStart time. Uncomment it and
@@ -363,11 +317,8 @@
         ).expirationUs <= _getFPGATime():
             self._runCallbackAtHeadOfListAndReschedule(callback)
 
-<<<<<<< HEAD
         return keepGoing
 
-=======
->>>>>>> f37b1988
     def _runCallbackAtHeadOfListAndReschedule(self, callback) -> None:
         # The callback.func() may have added more callbacks to self._callbacks,
         # but each is sorted by the _getFPGATime() at the moment it is
